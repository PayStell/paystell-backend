import { Response } from "express";
<<<<<<< HEAD
import { CustomRequest } from "../middlewares/merchantAuth";
=======
import { Request } from "express-serve-static-core";
import { validateWebhookUrl } from "../validators/webhook.validators";
import crypto from "crypto";
import { Merchant, MerchantWebhook } from "../interfaces/webhook.interfaces";
>>>>>>> 1335f9c4
import { MerchantAuthService } from "../services/merchant.service";
import { WebhookService } from "../services/webhook.service";
import { validateWebhookUrl } from "../validators/webhook.validators";
import { WebhookEventType } from "../enums/WebhookEventTypes";
import { WebhookSubscriptionRequest, Merchant } from "../interfaces/webhook.interfaces";
import { CryptoGeneratorService } from "../services/cryptoGenerator.service";
import * as crypto from "crypto";

// Default service initializations
const merchantAuthService = new MerchantAuthService();
const webhookService = new WebhookService();
const cryptoGeneratorService = new CryptoGeneratorService();

export class MerchantController {
  async registerMerchant(req: Request, res: Response): Promise<Response> {
    try {
      const { name, email } = req.body;

      // Generate API key for the merchant
      const apiKey = crypto.randomBytes(32).toString("hex");
      const secret = crypto.randomBytes(32).toString("hex");

      // Create merchant data
      const merchantData: Merchant = {
        id: crypto.randomUUID(),
        name,
        email,
        apiKey,
        secret,
        isActive: true,
        createdAt: new Date(),
        updatedAt: new Date(),
      };

      // Register merchant in database
      const merchant = await merchantAuthService.register(merchantData);

      // Return their credentials
      return res.status(201).json({
        message: "Registration successful",
        merchantId: merchant.id,
        apiKey: merchant.apiKey,
      });
    } catch (error) {
      console.error("Registration failed:", error);
      return res.status(500).json({ error: (error as Error).message });
    }
  }

  async registerWebhook(req: Request, res: Response): Promise<Response> {
    try {
      const { url, eventTypes, maxRetries, initialRetryDelay, maxRetryDelay } = req.body;
      const merchantId = req.merchant?.id;
      const merchant = await merchantAuthService.getMerchantById(
        merchantId ?? "",
      );

      if (!merchant) {
        return res.status(404).json({ error: "Merchant not found" });
      }

      // Validate webhook URL
      if (!validateWebhookUrl(url)) {
        return res.status(400).json({
          error: "Invalid webhook URL",
        });
      }

      // Generate a secret if not provided
      const secretKey = req.body.secretKey || cryptoGeneratorService.generateSecret();

      // Create webhook data for registration
      const webhookData: WebhookSubscriptionRequest = {
        url,
        secretKey,
        eventTypes,
        maxRetries,
        initialRetryDelay,
        maxRetryDelay
      };

      // Register webhook in database
      const webhook = await webhookService.register(merchantId ?? "", webhookData);

      return res.status(201).json({
        message: "Webhook registered successfully",
        webhook: {
          id: webhook.id,
          url: webhook.url,
          secretKey: webhook.secretKey,
          eventTypes: webhook.eventTypes,
          createdAt: webhook.createdAt
        }
      });
    } catch (error) {
      console.error("Webhook registration failed:", error);
      return res.status(500).json({ error: (error as Error).message });
    }
  }

  async updateWebhook(req: Request, res: Response): Promise<Response> {
    try {
      const { url, eventTypes, secretKey, maxRetries, initialRetryDelay, maxRetryDelay } = req.body;
      const merchantId = req.merchant?.id;

      // Validate webhook URL if provided
      if (url && !validateWebhookUrl(url)) {
        return res.status(400).json({
          error: "Invalid webhook URL",
        });
      }

      // Get the webhook first to verify it exists
      const existingWebhook = await webhookService.getMerchantWebhook(
        merchantId ?? "",
        true
      );

      if (!existingWebhook) {
        return res.status(404).json({
          error: "Webhook not found",
        });
      }

      // Update webhook data - only include fields that were provided
      const webhookData: Partial<WebhookSubscriptionRequest> = {};
      
      if (url) webhookData.url = url;
      if (secretKey) webhookData.secretKey = secretKey;
      if (eventTypes) webhookData.eventTypes = eventTypes;
      if (maxRetries !== undefined) webhookData.maxRetries = maxRetries;
      if (initialRetryDelay !== undefined) webhookData.initialRetryDelay = initialRetryDelay;
      if (maxRetryDelay !== undefined) webhookData.maxRetryDelay = maxRetryDelay;

      // Update webhook in database
      const updatedWebhook = await webhookService.update(merchantId ?? "", webhookData);

      return res.status(200).json({
        message: "Webhook updated successfully",
        webhook: {
          id: updatedWebhook.id,
          url: updatedWebhook.url,
          secretKey: updatedWebhook.secretKey,
          eventTypes: updatedWebhook.eventTypes,
          maxRetries: updatedWebhook.maxRetries,
          initialRetryDelay: updatedWebhook.initialRetryDelay,
          maxRetryDelay: updatedWebhook.maxRetryDelay,
          createdAt: updatedWebhook.createdAt,
          updatedAt: updatedWebhook.updatedAt
        }
      });
    } catch (error) {
      console.error("Webhook update failed:", error);
      return res.status(500).json({ error: (error as Error).message });
    }
  }

  async deleteWebhook(req: Request, res: Response): Promise<Response> {
    try {
      const merchantId = req.merchant?.id;

      // Get the webhook first to verify it exists
      const webhook = await webhookService.getMerchantWebhook(merchantId ?? "", true);

      if (!webhook) {
        return res.status(404).json({
          error: "Webhook not found",
        });
      }

      // Delete the webhook (soft delete)
      const deleted = await webhookService.deleteWebhook(merchantId ?? "");
      
      if (!deleted) {
        return res.status(500).json({
          error: "Failed to delete webhook"
        });
      }

      return res.status(204).send();
    } catch (error) {
      console.error("Webhook deletion failed:", error);
      return res.status(500).json({ error: (error as Error).message });
    }
  }

  async getWebhook(req: Request, res: Response): Promise<Response> {
    try {
      const merchantId = req.merchant?.id ?? "";

      // Get webhook from database
      const webhook = await webhookService.getMerchantWebhook(merchantId, true);

      if (!webhook) {
        return res.status(404).json({
          error: "Webhook not found",
        });
      }

      return res.status(200).json({
        id: webhook.id,
        url: webhook.url,
        secretKey: webhook.secretKey,
        eventTypes: webhook.eventTypes,
        maxRetries: webhook.maxRetries,
        initialRetryDelay: webhook.initialRetryDelay,
        maxRetryDelay: webhook.maxRetryDelay,
        isActive: webhook.isActive,
        createdAt: webhook.createdAt,
        updatedAt: webhook.updatedAt
      });
    } catch (error) {
      console.error("Webhook retrieval failed:", error);
      return res.status(500).json({ error: (error as Error).message });
    }
  }

<<<<<<< HEAD
  async getAvailableEventTypes(req: CustomRequest, res: Response): Promise<Response> {
    try {
      const eventTypes = await webhookService.getAvailableEventTypes();
      
      return res.status(200).json({
        eventTypes
      });
    } catch (error) {
      console.error("Failed to retrieve event types:", error);
      return res.status(500).json({ error: (error as Error).message });
    }
  }

  async generateWebhookSecret(req: CustomRequest, res: Response): Promise<Response> {
    try {
      const secretKey = cryptoGeneratorService.generateSecret();
      
      return res.status(200).json({
        secretKey
      });
    } catch (error) {
      console.error("Failed to generate webhook secret:", error);
      return res.status(500).json({ error: (error as Error).message });
    }
  }

  async getProfile(req: CustomRequest, res: Response): Promise<Response> {
=======
  async getProfile(req: Request, res: Response): Promise<Response> {
>>>>>>> 1335f9c4
    try {
      const merchantId = req.merchant?.id ?? "";
      const merchant: Partial<Merchant> | null =
        await merchantAuthService.getBusinessProfileById(merchantId);

      if (!merchant) {
        return res.status(404).json({ error: "Merchant not found" });
      }

      return res.json(merchant);
    } catch (error) {
      return res.status(500).json({ error: (error as Error).message });
    }
  }

  async createProfile(req: Request, res: Response): Promise<Response> {
    try {
      const merchantId = req.merchant?.id ?? "";
      const profileData = req.body;

      const createdMerchant = await merchantAuthService.createMerchantProfile(
        merchantId,
        profileData,
      );

      return res.json(createdMerchant);
    } catch (error) {
      return res.status(500).json({ error: (error as Error).message });
    }
  }

  async updateProfile(req: Request, res: Response): Promise<Response> {
    try {
      const merchantId = req.merchant?.id ?? "";
      const profileData = req.body;

      const updatedMerchant = await merchantAuthService.updateMerchantProfile(
        merchantId,
        profileData,
      );

      return res.json(updatedMerchant);
    } catch (error) {
      return res.status(500).json({ error: (error as Error).message });
    }
  }

  async uploadLogo(req: Request, res: Response): Promise<Response> {
    try {
      const merchantId = req.merchant?.id ?? "";
      const logoUrl = req.body.fileUrl;

      const updatedMerchant = await merchantAuthService.updateLogo(
        merchantId,
        logoUrl,
      );

      return res.json({
        message: "Logo uploaded successfully",
        business_logo_url: updatedMerchant.business_logo_url,
      });
    } catch (error) {
      return res.status(500).json({ error: (error as Error).message });
    }
  }

  async deleteLogo(req: Request, res: Response): Promise<Response> {
    try {
      const merchantId = req.merchant?.id ?? "";

      await merchantAuthService.deleteLogo(merchantId);

      return res.json({
        message: "Logo deleted successfully",
      });
    } catch (error) {
      return res.status(500).json({ error: (error as Error).message });
    }
  }
}<|MERGE_RESOLUTION|>--- conflicted
+++ resolved
@@ -1,12 +1,9 @@
 import { Response } from "express";
-<<<<<<< HEAD
-import { CustomRequest } from "../middlewares/merchantAuth";
-=======
 import { Request } from "express-serve-static-core";
 import { validateWebhookUrl } from "../validators/webhook.validators";
 import crypto from "crypto";
 import { Merchant, MerchantWebhook } from "../interfaces/webhook.interfaces";
->>>>>>> 1335f9c4
+import { CustomRequest } from "../middlewares/merchantAuth";
 import { MerchantAuthService } from "../services/merchant.service";
 import { WebhookService } from "../services/webhook.service";
 import { validateWebhookUrl } from "../validators/webhook.validators";
@@ -224,7 +221,6 @@
     }
   }
 
-<<<<<<< HEAD
   async getAvailableEventTypes(req: CustomRequest, res: Response): Promise<Response> {
     try {
       const eventTypes = await webhookService.getAvailableEventTypes();
@@ -252,9 +248,6 @@
   }
 
   async getProfile(req: CustomRequest, res: Response): Promise<Response> {
-=======
-  async getProfile(req: Request, res: Response): Promise<Response> {
->>>>>>> 1335f9c4
     try {
       const merchantId = req.merchant?.id ?? "";
       const merchant: Partial<Merchant> | null =
