import { Request, Response } from 'express';
import { UserService } from '../services/UserService';
import { CreateUserDTO } from '../dtos/CreateUserDTO';
import { UpdateUserDTO } from '../dtos/UpdateUserDTO';
<<<<<<< HEAD
import redisClient from '../config/redisConfig';
=======
import { redisClient } from '../config/redisConfig';
>>>>>>> 01825dc1
import { cacheMiddleware } from '../middlewares/cacheMiddleware';

export class UserController {
  private userService: UserService;

  constructor() {
    this.userService = new UserService();
  }

  async createUser(req: Request, res: Response): Promise<void> {
    try {
      const userData: CreateUserDTO = req.body;
      const newUser = await this.userService.createUser(userData);
      
      const { password, ...userWithoutPassword } = newUser;
      
      const cacheKey = `user:${newUser.id}`;
      await redisClient.setEx(cacheKey, 600, JSON.stringify(userWithoutPassword));
      
      res.status(201).json(userWithoutPassword);
    } catch (error) {
      this.handleError(res, error);
    }
  }

  async getUserById(req: Request, res: Response): Promise<void> {
    const userId = parseInt(req.params.id);
    const cacheKey = `user:${userId}`;


    cacheMiddleware('user')(req, res, async () => {
      try {
        const cachedUser = res.locals.cachedData;
        if (cachedUser) {
          return;  
        }

        const user = await this.userService.getUserById(userId);
        if (!user) {
          this.handleError(res, new Error('User not found'));
          return;
        }

        const { password, ...userWithoutPassword } = user;
        

        if (res.locals.cacheKey) {
          await redisClient.setEx(res.locals.cacheKey, 600, JSON.stringify(userWithoutPassword));
        }

        res.status(200).json(userWithoutPassword);
      } catch (error) {
        this.handleError(res, error);
      }
    });
  }

  async getAllUsers(req: Request, res: Response): Promise<void> {
    const cacheKey = 'users';


    cacheMiddleware('users')(req, res, async () => {
      try {
        const cachedUsers = res.locals.cachedData;
        if (cachedUsers) {
          return; 
        }

        const users = await this.userService.getAllUsers();
        if (!users) {
          this.handleError(res, new Error('Users not found'));
          return;
        }

        if (res.locals.cacheKey) {
          await redisClient.setEx(res.locals.cacheKey, 600, JSON.stringify(users));
        }

        res.status(200).json(users);
      } catch (error) {
        this.handleError(res, error);
      }
    });
  }

  async updateUser(req: Request, res: Response): Promise<void> {
    try {
      const userId = parseInt(req.params.id);
      const updateData: UpdateUserDTO = req.body;
    
      const updatedUser = await this.userService.updateUser(userId, updateData);
      const { password, ...userWithoutPassword } = updatedUser;

      const cacheKey = `user:${userId}`;
      await redisClient.del(cacheKey); 
      await redisClient.setEx(cacheKey, 600, JSON.stringify(userWithoutPassword));
      
      res.status(200).json(userWithoutPassword);
    } catch (error) {
      this.handleError(res, error);
    }
  }

  async deleteUser(req: Request, res: Response): Promise<void> {
    try {
      const userId = parseInt(req.params.id);
      await this.userService.deleteUser(userId);

      const cacheKey = `user:${userId}`;
      await redisClient.del(cacheKey); 
      res.status(204).send();
    } catch (error) {
      this.handleError(res, error);
    }
  }

  private handleError(res: Response, error: unknown): void {
    if (error instanceof Error) {
      switch(error.message) {
        case 'User not found':
          res.status(404).json({ message: error.message });
          break;
        case 'Email already exists':
          res.status(409).json({ message: error.message });
          break;
        default:
          res.status(500).json({ message: 'Internal server error' });
      }
    } else {
      res.status(500).json({ message: 'Unknown error' });
    }
  }
}<|MERGE_RESOLUTION|>--- conflicted
+++ resolved
@@ -2,11 +2,7 @@
 import { UserService } from '../services/UserService';
 import { CreateUserDTO } from '../dtos/CreateUserDTO';
 import { UpdateUserDTO } from '../dtos/UpdateUserDTO';
-<<<<<<< HEAD
-import redisClient from '../config/redisConfig';
-=======
 import { redisClient } from '../config/redisConfig';
->>>>>>> 01825dc1
 import { cacheMiddleware } from '../middlewares/cacheMiddleware';
 
 export class UserController {
