import "reflect-metadata";
import { DataSource } from "typeorm";
import dotenv from "dotenv";
import { User } from "../entities/User";
import { TwoFactorAuth } from "../entities/TwoFactorAuth";
import { Session } from "../entities/Session";
import { EmailVerification } from "../entities/emailVerification";
import { WalletVerification } from "../entities/WalletVerification";
import { MerchantEntity } from "../entities/Merchant.entity";
import { MerchantWebhookEntity } from "../entities/MerchantWebhook.entity";
import { MerchantWebhookEventEntity } from "../entities/MerchantWebhookEvent.entity";
import { PaymentLink } from "../entities/PaymentLink";
import { Referral } from "../entities/Referral";
import { ReferralReward } from "../entities/ReferralReward";
import { ReferralProgram } from "../entities/ReferralProgram";
import { AuditLog } from "../entities/AuditLog";
import { AuditSubscriber } from "../subscribers/AuditSubscriber";
import { Wallet } from "../entities/Wallet";
<<<<<<< HEAD
import { Configuration } from "../entities/Configuration";
import { FeatureFlag } from "../entities/FeatureFlag";
=======
import { Transaction } from "../entities/Transaction";
>>>>>>> 0171fd25

dotenv.config();

const AppDataSource = new DataSource({
  type: "postgres",
  host: process.env.POSTGRES_HOST,
  port: Number(process.env.POSTGRES_PORT),
  username: process.env.POSTGRES_USER,
  password: process.env.POSTGRES_PASSWORD,
  database: process.env.POSTGRES_DATABASE,
  synchronize: true,
  dropSchema: false,
  ssl: false,
  logging: true,
  entities: [
    User,
    TwoFactorAuth,
    Session,
    EmailVerification,
    WalletVerification,
    MerchantEntity,
    MerchantWebhookEntity,
    MerchantWebhookEventEntity,
    PaymentLink,
    Referral,
    ReferralReward,
    ReferralProgram,
    AuditLog,
    Wallet,
<<<<<<< HEAD
    Configuration,
    FeatureFlag,
=======
    Transaction,
>>>>>>> 0171fd25
  ],
  subscribers: [AuditSubscriber],
  migrations: ["src/migrations/*.ts"],
  migrationsTableName: "migrations",
});

export default AppDataSource;<|MERGE_RESOLUTION|>--- conflicted
+++ resolved
@@ -16,12 +16,9 @@
 import { AuditLog } from "../entities/AuditLog";
 import { AuditSubscriber } from "../subscribers/AuditSubscriber";
 import { Wallet } from "../entities/Wallet";
-<<<<<<< HEAD
 import { Configuration } from "../entities/Configuration";
 import { FeatureFlag } from "../entities/FeatureFlag";
-=======
 import { Transaction } from "../entities/Transaction";
->>>>>>> 0171fd25
 
 dotenv.config();
 
@@ -51,12 +48,9 @@
     ReferralProgram,
     AuditLog,
     Wallet,
-<<<<<<< HEAD
     Configuration,
     FeatureFlag,
-=======
     Transaction,
->>>>>>> 0171fd25
   ],
   subscribers: [AuditSubscriber],
   migrations: ["src/migrations/*.ts"],
