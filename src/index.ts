--- conflicted
+++ resolved
@@ -3,12 +3,7 @@
 
 async function main() {
   try {
-<<<<<<< HEAD
-    
-    // Initialize the database connection
-=======
     // Initialize the database connection FIRST
->>>>>>> 6000bb5e
     await AppDataSource.initialize();
     console.log("✅ Database connected successfully");
 
