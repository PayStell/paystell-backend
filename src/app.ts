import cookieParser from "cookie-parser";
import express, {
  Request,
  Response,
  RequestHandler,
  ErrorRequestHandler,
} from "express";
import morgan from "morgan";
import cors from "cors";
import swaggerUi from "swagger-ui-express";
import { specs } from "./config/swagger";

// Route imports
import sessionRouter from "./routes/session.routes";
import emailVerification from "./routes/emailVerification.routes";
import PaymentRoute from "./routes/PaymentLink.routes";
import authRoutes from "./routes/authRoutes";
import userRoutes from "./routes/userRoutes";
import healthRouter from "./routes/health.routes";
import walletVerificationRoutes from "./routes/wallet-verification.routes";
import merchantWebhookQueueRoutes from "./routes/merchantWebhookQueue.routes";
import transactionReportsRoutes from "./routes/transactionReports.routes";
import merchantRoutes from "./routes/merchantRoutes";
import stellarContractRoutes from "./routes/stellar-contract.routes";
import tokenRoutes from "./routes/tokenRoutes";
import { paymentRouter } from "./routes/paymentRoutes";
import { subscriptionRouter } from "./routes/subscriptionRoutes";
<<<<<<< HEAD
import fileUploadRoutes from "./routes/fileUpload.route";
=======
import notificationRoutes from "./routes/notification.routes";
>>>>>>> f63dd294

// Middleware imports
import { globalRateLimiter } from "./middlewares/globalRateLimiter.middleware";
import { validateIpAddress } from "./middlewares/ipValidation.middleware";
import { requestLogger } from "./middlewares/requestLogger.middleware";

// Service imports
import RateLimitMonitoringService from "./services/rateLimitMonitoring.service";
import { startExpiredSessionCleanupCronJobs } from "./utils/schedular";
import { subscriptionScheduler } from "./utils/subscriptionScheduler";
import logger from "./utils/logger";
import { oauthConfig } from "./config/auth0Config";
import { auth } from "express-openid-connect";
import { auditMiddleware } from "./middlewares/auditMiddleware";
import {
  configurationMiddleware,
  environmentConfigMiddleware,
} from "./middlewares/configurationMiddleware";
import routes from "./routes";
import intelligentRateLimiter from "./middleware/rateLimiter";
import rateLimitMonitoringService from "./services/rateLimitMonitoring.service";

// Initialize express app
const app = express();

// Apply middleware
// Apply global middlewares
app.use(cookieParser());
app.use(morgan("dev"));

// CORS configuration
app.use(
  cors({
    origin: ["http://localhost:3000", "http://localhost:3001"], // Add your frontend URLs
    credentials: true,
    methods: ["GET", "POST", "PUT", "DELETE", "OPTIONS", "PATCH"],
    allowedHeaders: [
      "Content-Type",
      "Authorization",
      "X-Requested-With",
      "Accept",
      "Origin",
      "Access-Control-Request-Method",
      "Access-Control-Request-Headers",
    ],
    exposedHeaders: ["Authorization"],
    maxAge: 86400, // 24 hours
  }),
);

app.use(express.json());
app.use(validateIpAddress as RequestHandler);
app.use(
  RateLimitMonitoringService.createRateLimitMonitoringMiddleware() as RequestHandler,
);
app.use(globalRateLimiter as RequestHandler);
app.use(requestLogger as RequestHandler);
app.use(intelligentRateLimiter);
app.use(rateLimitMonitoringService.createRateLimitMonitoringMiddleware());

// Add timeout configurations
app.use((req, res, next) => {
  req.setTimeout(30000); // 30 seconds
  res.setTimeout(30000); // 30 seconds
  next();
});

// Start scheduled jobs
startExpiredSessionCleanupCronJobs();

// Start subscription scheduler
subscriptionScheduler.start();
try {
  startExpiredSessionCleanupCronJobs();
  subscriptionScheduler.start();
} catch (error) {
  console.error(
    "❌ Error starting cron jobs or subscription scheduler:",
    error,
  );
  process.exit(1);
}

// Log application startup
logger.info("Application started successfully");
console.log("Auth0 Config:", {
  baseURL: oauthConfig.baseURL,
  clientID: oauthConfig.clientID,
  issuerBaseURL: oauthConfig.issuerBaseURL,
});
try {
  app.use(auth(oauthConfig));
} catch (error) {
  console.error("❌ Error initializing Auth0 middleware:", error);
  process.exit(1);
}

// Add audit middleware after auth middleware but before routes
app.use(auditMiddleware);

// Add configuration middleware
app.use(configurationMiddleware);
app.use(environmentConfigMiddleware);

// Swagger UI setup
app.use(
  "/api-docs",
  swaggerUi.serve,
  swaggerUi.setup(specs, {
    customCss: ".swagger-ui .topbar { display: none }",
    customSiteTitle: "PayStell API Documentation",
    customfavIcon: "/favicon.ico",
    swaggerOptions: {
      persistAuthorization: true,
      displayRequestDuration: true,
      filter: true,
      deepLinking: true,
    },
  }),
);

// Define routes
app.use("/health", healthRouter);
app.use("/session", sessionRouter);
app.use("/email-verification", emailVerification);
app.use("/paymentlink", PaymentRoute);
app.use("/auth", authRoutes);
app.use("/wallet-verification", walletVerificationRoutes);
app.use("/users", userRoutes);
app.use("/merchants", merchantRoutes);
app.use("/webhook-queue/merchant", merchantWebhookQueueRoutes);
app.use("/reports/transactions", transactionReportsRoutes);
app.use("/api/v1/stellar", stellarContractRoutes);
app.use("/token", tokenRoutes);
app.use("/payment", paymentRouter);
app.use("/subscriptions", subscriptionRouter);

// Configuration routes
import configurationRoutes from "./routes/configurationRoutes";
app.use("/api/config", configurationRoutes);
app.use("/api/notifications", notificationRoutes);
app.use("/", routes);
app.use("/api/files", fileUploadRoutes);
// Error handling middleware
const customErrorHandler: ErrorRequestHandler = (err, req, res, _next) => {
  console.error("Unhandled error:", err);
  res.status(500).json({
    error: "Internal Server Error",
    message:
      process.env.NODE_ENV === "development"
        ? err.message
        : "Something went wrong",
  });
};

app.use(customErrorHandler);

// Handle 404 errors
app.use(((req: Request, res: Response) => {
  console.log("404 - Route not found:", req.originalUrl);
  res.status(404).json({
    error: "error",
    message: `Route ${req.originalUrl} not found`,
  });
}) as RequestHandler);

// Export app
export default app;<|MERGE_RESOLUTION|>--- conflicted
+++ resolved
@@ -1,10 +1,5 @@
 import cookieParser from "cookie-parser";
-import express, {
-  Request,
-  Response,
-  RequestHandler,
-  ErrorRequestHandler,
-} from "express";
+import express, { Request, Response, RequestHandler, ErrorRequestHandler } from "express";
 import morgan from "morgan";
 import cors from "cors";
 import swaggerUi from "swagger-ui-express";
@@ -25,45 +20,40 @@
 import tokenRoutes from "./routes/tokenRoutes";
 import { paymentRouter } from "./routes/paymentRoutes";
 import { subscriptionRouter } from "./routes/subscriptionRoutes";
-<<<<<<< HEAD
 import fileUploadRoutes from "./routes/fileUpload.route";
-=======
 import notificationRoutes from "./routes/notification.routes";
->>>>>>> f63dd294
+import configurationRoutes from "./routes/configurationRoutes";
+import routes from "./routes";
 
 // Middleware imports
 import { globalRateLimiter } from "./middlewares/globalRateLimiter.middleware";
 import { validateIpAddress } from "./middlewares/ipValidation.middleware";
 import { requestLogger } from "./middlewares/requestLogger.middleware";
+import { auditMiddleware } from "./middlewares/auditMiddleware";
+import {
+  configurationMiddleware,
+  environmentConfigMiddleware,
+} from "./middlewares/configurationMiddleware";
+import intelligentRateLimiter from "./middleware/rateLimiter";
 
 // Service imports
 import RateLimitMonitoringService from "./services/rateLimitMonitoring.service";
+import rateLimitMonitoringService from "./services/rateLimitMonitoring.service";
 import { startExpiredSessionCleanupCronJobs } from "./utils/schedular";
 import { subscriptionScheduler } from "./utils/subscriptionScheduler";
 import logger from "./utils/logger";
 import { oauthConfig } from "./config/auth0Config";
 import { auth } from "express-openid-connect";
-import { auditMiddleware } from "./middlewares/auditMiddleware";
-import {
-  configurationMiddleware,
-  environmentConfigMiddleware,
-} from "./middlewares/configurationMiddleware";
-import routes from "./routes";
-import intelligentRateLimiter from "./middleware/rateLimiter";
-import rateLimitMonitoringService from "./services/rateLimitMonitoring.service";
 
 // Initialize express app
 const app = express();
 
 // Apply middleware
-// Apply global middlewares
 app.use(cookieParser());
 app.use(morgan("dev"));
-
-// CORS configuration
 app.use(
   cors({
-    origin: ["http://localhost:3000", "http://localhost:3001"], // Add your frontend URLs
+    origin: ["http://localhost:3000", "http://localhost:3001"],
     credentials: true,
     methods: ["GET", "POST", "PUT", "DELETE", "OPTIONS", "PATCH"],
     allowedHeaders: [
@@ -76,40 +66,30 @@
       "Access-Control-Request-Headers",
     ],
     exposedHeaders: ["Authorization"],
-    maxAge: 86400, // 24 hours
+    maxAge: 86400,
   }),
 );
-
 app.use(express.json());
 app.use(validateIpAddress as RequestHandler);
-app.use(
-  RateLimitMonitoringService.createRateLimitMonitoringMiddleware() as RequestHandler,
-);
+app.use(RateLimitMonitoringService.createRateLimitMonitoringMiddleware() as RequestHandler);
 app.use(globalRateLimiter as RequestHandler);
 app.use(requestLogger as RequestHandler);
 app.use(intelligentRateLimiter);
 app.use(rateLimitMonitoringService.createRateLimitMonitoringMiddleware());
 
-// Add timeout configurations
+// Timeout middleware
 app.use((req, res, next) => {
-  req.setTimeout(30000); // 30 seconds
-  res.setTimeout(30000); // 30 seconds
+  req.setTimeout(30000);
+  res.setTimeout(30000);
   next();
 });
 
 // Start scheduled jobs
-startExpiredSessionCleanupCronJobs();
-
-// Start subscription scheduler
-subscriptionScheduler.start();
 try {
   startExpiredSessionCleanupCronJobs();
   subscriptionScheduler.start();
 } catch (error) {
-  console.error(
-    "❌ Error starting cron jobs or subscription scheduler:",
-    error,
-  );
+  console.error("❌ Error starting cron jobs or subscription scheduler:", error);
   process.exit(1);
 }
 
@@ -120,6 +100,7 @@
   clientID: oauthConfig.clientID,
   issuerBaseURL: oauthConfig.issuerBaseURL,
 });
+
 try {
   app.use(auth(oauthConfig));
 } catch (error) {
@@ -127,10 +108,8 @@
   process.exit(1);
 }
 
-// Add audit middleware after auth middleware but before routes
+// Audit and configuration middleware
 app.use(auditMiddleware);
-
-// Add configuration middleware
 app.use(configurationMiddleware);
 app.use(environmentConfigMiddleware);
 
@@ -151,7 +130,7 @@
   }),
 );
 
-// Define routes
+// Routes
 app.use("/health", healthRouter);
 app.use("/session", sessionRouter);
 app.use("/email-verification", emailVerification);
@@ -166,28 +145,22 @@
 app.use("/token", tokenRoutes);
 app.use("/payment", paymentRouter);
 app.use("/subscriptions", subscriptionRouter);
-
-// Configuration routes
-import configurationRoutes from "./routes/configurationRoutes";
 app.use("/api/config", configurationRoutes);
 app.use("/api/notifications", notificationRoutes);
+app.use("/api/files", fileUploadRoutes);
 app.use("/", routes);
-app.use("/api/files", fileUploadRoutes);
+
 // Error handling middleware
 const customErrorHandler: ErrorRequestHandler = (err, req, res, _next) => {
   console.error("Unhandled error:", err);
   res.status(500).json({
     error: "Internal Server Error",
-    message:
-      process.env.NODE_ENV === "development"
-        ? err.message
-        : "Something went wrong",
+    message: process.env.NODE_ENV === "development" ? err.message : "Something went wrong",
   });
 };
-
 app.use(customErrorHandler);
 
-// Handle 404 errors
+// 404 handler
 app.use(((req: Request, res: Response) => {
   console.log("404 - Route not found:", req.originalUrl);
   res.status(404).json({
