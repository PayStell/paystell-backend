--- conflicted
+++ resolved
@@ -18,11 +18,6 @@
     "resolveJsonModule": true,
     "allowSyntheticDefaultImports": true
   },
-<<<<<<< HEAD
   "include": ["src/**/*", "src/config/test-db.ts"],                            /* Incluye todos los archivos dentro de 'src'. */
-  "exclude": ["node_modules", "dist"]                 /* Excluye 'node_modules' y 'dist' de la compilación. */
-=======
-  "include": ["src/**/*"],
   "exclude": ["node_modules", "dist", "**/tests", "**/*.test.ts"]
->>>>>>> 5166d358
 }