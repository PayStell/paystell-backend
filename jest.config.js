--- conflicted
+++ resolved
@@ -9,13 +9,10 @@
   moduleNameMapper: {
     "nodemailer": "<rootDir>/src/__mocks__/nodemailer.ts",
   },
-<<<<<<< HEAD
 };
 module.exports = {
   collectCoverage: true,
   coverageDirectory: 'coverage',
   testEnvironment: 'node',
-=======
   modulePathIgnorePatterns: ["<rootDir>/dist/"],
->>>>>>> 5166d358
 };