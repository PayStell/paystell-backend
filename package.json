{
  "name": "paystell-backend",
  "version": "1.0.0",
  "main": "index.js",
  "scripts": {
    "dev": "ts-node-dev --respawn src/index.ts",
    "build": "tsc",
    "start": "node dist/index.js",
    "test": "jest"
  },
  "keywords": [],
  "author": "",
  "license": "ISC",
  "description": "",
  "dependencies": {
    "axios": "^1.7.9",
    "cors": "^2.8.5",
    "dotenv": "^16.4.7",
    "express": "^4.21.2",
<<<<<<< HEAD
    "express-async-handler": "^1.2.0",
    "morgan": "^1.10.0",
    "pg": "^8.13.1",
    "reflect-metadata": "^0.2.2",
    "typeorm": "^0.3.20",
    "zod": "^3.24.1"
=======
    "express-rate-limit": "^7.5.0",
    "jsonwebtoken": "^9.0.2",
    "morgan": "^1.10.0"
>>>>>>> d49d30f0
  },
  "devDependencies": {
    "@types/bcrypt": "^5.0.2",
    "@types/cors": "^2.8.17",
    "@types/express": "^5.0.0",
    "@types/jest": "^29.5.14",
    "@types/jsonwebtoken": "^9.0.8",
    "@types/morgan": "^1.9.9",
<<<<<<< HEAD
    "@types/node": "^22.10.7",
    "@types/supertest": "^6.0.2",
    "jest": "^29.7.0",
    "supertest": "^7.0.0",
=======
    "@types/node": "^20.17.16",
    "@types/supertest": "^6.0.2",
    "bcrypt": "^5.1.1",
    "jest": "^29.7.0",
    "pg": "^8.13.1",
    "reflect-metadata": "^0.2.2",
>>>>>>> d49d30f0
    "ts-jest": "^29.2.5",
    "ts-node": "^10.9.2",
    "ts-node-dev": "^2.0.0",
    "typeorm": "^0.3.20",
    "typescript": "^5.7.3"
  }
}<|MERGE_RESOLUTION|>--- conflicted
+++ resolved
@@ -17,18 +17,15 @@
     "cors": "^2.8.5",
     "dotenv": "^16.4.7",
     "express": "^4.21.2",
-<<<<<<< HEAD
+    "express-rate-limit": "^7.5.0",
+    "jsonwebtoken": "^9.0.2",
+    "morgan": "^1.10.0"
     "express-async-handler": "^1.2.0",
     "morgan": "^1.10.0",
     "pg": "^8.13.1",
     "reflect-metadata": "^0.2.2",
     "typeorm": "^0.3.20",
     "zod": "^3.24.1"
-=======
-    "express-rate-limit": "^7.5.0",
-    "jsonwebtoken": "^9.0.2",
-    "morgan": "^1.10.0"
->>>>>>> d49d30f0
   },
   "devDependencies": {
     "@types/bcrypt": "^5.0.2",
@@ -37,19 +34,8 @@
     "@types/jest": "^29.5.14",
     "@types/jsonwebtoken": "^9.0.8",
     "@types/morgan": "^1.9.9",
-<<<<<<< HEAD
     "@types/node": "^22.10.7",
-    "@types/supertest": "^6.0.2",
     "jest": "^29.7.0",
-    "supertest": "^7.0.0",
-=======
-    "@types/node": "^20.17.16",
-    "@types/supertest": "^6.0.2",
-    "bcrypt": "^5.1.1",
-    "jest": "^29.7.0",
-    "pg": "^8.13.1",
-    "reflect-metadata": "^0.2.2",
->>>>>>> d49d30f0
     "ts-jest": "^29.2.5",
     "ts-node": "^10.9.2",
     "ts-node-dev": "^2.0.0",
