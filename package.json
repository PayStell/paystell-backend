{
  "name": "paystell-backend",
  "version": "1.0.0",
  "main": "index.js",
  "scripts": {
    "dev": "ts-node-dev --respawn src/index.ts",
    "build": "tsc",
    "start": "node dist/index.js",
    "test": "jest",
    "lint": "eslint 'src/**/*.ts'",
    "format:check": "prettier --check 'src/**/*.ts'",
    "format:fix": "prettier --write 'src/**/*.ts'",
    "test:coverage": "jest --coverage",
    "migration:run": "npx typeorm-ts-node-commonjs migration:run -d src/config/db.ts"
  },
  "keywords": [],
  "author": "",
  "license": "ISC",
  "description": "",
  "dependencies": {
    "@aws-sdk/client-s3": "^3.777.0",
<<<<<<< HEAD
    "@types/multer": "^1.4.12",
=======
>>>>>>> 7ad485a5
    "auth0-js": "^9.28.0",
    "axios": "^1.8.1",
    "bcryptjs": "^2.4.3",
    "bull": "^4.16.5",
    "class-validator": "^0.14.1",
    "cookie-parser": "^1.4.7",
    "cors": "^2.8.5",
    "dotenv": "^16.5.0",
    "express": "^4.21.2",
    "express-async-handler": "^1.2.0",
    "express-openid-connect": "^2.18.0",
    "express-rate-limit": "^7.5.0",
    "ioredis": "^5.6.0",
    "jsonwebtoken": "^9.0.2",
    "morgan": "^1.10.0",
    "multer": "^1.4.5-lts.2",
    "nanoid": "^5.1.2",
    "newrelic": "^12.18.1",
    "node-cron": "^3.0.3",
    "nodemailer": "^6.10.0",
    "parse5": "^7.2.1",
    "pg": "^8.13.1",
    "rate-limit-redis": "^4.2.0",
    "redis": "^4.7.0",
    "reflect-metadata": "^0.2.2",
    "speakeasy": "^2.0.0",
    "uuid": "^9.0.1",
    "winston": "^3.11.0",
    "zod": "^3.24.1"
  },
  "devDependencies": {
    "@eslint/js": "^9.21.0",
    "@sentry/node": "^7.101.1",
    "@types/bcrypt": "^5.0.2",
    "@types/bcryptjs": "^2.4.6",
    "@types/cookie-parser": "^1.4.8",
    "@types/multer": "^1.4.12",
    "@types/newrelic": "^9.14.8",
    "@types/cors": "^2.8.17",
    "@types/express": "^5.0.0",
    "@types/jest": "^29.5.14",
    "@types/jsonwebtoken": "^9.0.8",
    "@types/morgan": "^1.9.9",
    "@types/nanoid": "^2.1.0",
    "@types/node": "^22.10.7",
    "@types/node-cron": "^3.0.11",
    "@types/nodemailer": "^6.4.17",
    "@types/redis": "^4.0.11",
    "@types/speakeasy": "^2.0.10",
    "@types/supertest": "^6.0.3",
    "@types/uuid": "^10.0.0",
    "@types/winston": "^2.4.4",
    "@typescript-eslint/eslint-plugin": "^8.26.1",
    "@typescript-eslint/parser": "^8.26.1",
    "bcrypt": "^5.1.1",
    "dd-trace": "^4.26.0",
    "eslint": "^9.21.0",
    "globals": "^16.0.0",
    "jest": "^29.7.0",
    "prettier": "^3.5.2",
    "supertest": "^7.1.0",
    "ts-jest": "^29.2.5",
    "ts-node": "^10.9.2",
    "ts-node-dev": "^2.0.0",
    "typeorm": "^0.3.21",
    "typescript": "^5.8.2"
  }
}<|MERGE_RESOLUTION|>--- conflicted
+++ resolved
@@ -19,10 +19,7 @@
   "description": "",
   "dependencies": {
     "@aws-sdk/client-s3": "^3.777.0",
-<<<<<<< HEAD
     "@types/multer": "^1.4.12",
-=======
->>>>>>> 7ad485a5
     "auth0-js": "^9.28.0",
     "axios": "^1.8.1",
     "bcryptjs": "^2.4.3",
