{
  "name": "paystell-backend",
  "version": "1.0.0",
  "main": "index.js",
  "scripts": {
    "dev": "ts-node-dev --respawn src/index.ts",
    "build": "tsc",
    "start": "node dist/index.js",
    "test": "jest"
  },
  "keywords": [],
  "author": "",
  "license": "ISC",
  "description": "",
  "dependencies": {
    "axios": "^1.7.9",
    "bcryptjs": "^2.4.3",
    "class-validator": "^0.14.1",
    "cors": "^2.8.5",
    "dotenv": "^16.4.7",
    "express": "^4.21.2",
    "express-async-handler": "^1.2.0",
    "express-rate-limit": "^7.5.0",
    "jsonwebtoken": "^9.0.2",
    "morgan": "^1.10.0",
    "node-cron": "^3.0.3",
    "nodemailer": "^6.10.0",
    "pg": "^8.13.1",
<<<<<<< HEAD
    "redis": "^4.7.0",
=======
    "rate-limit-redis": "^4.2.0",
    "redis": "^4.6.13",
>>>>>>> b4702f9d
    "reflect-metadata": "^0.2.2",
    "speakeasy": "^2.0.0",
    "typeorm": "^0.3.20",
    "zod": "^3.24.1"
  },
  "devDependencies": {
    "@types/bcrypt": "^5.0.2",
    "@types/bcryptjs": "^2.4.6",
    "@types/cors": "^2.8.17",
    "@types/express": "^5.0.0",
    "@types/jest": "^29.5.14",
    "@types/jsonwebtoken": "^9.0.8",
    "@types/morgan": "^1.9.9",
    "@types/node": "^22.10.7",
    "@types/node-cron": "^3.0.11",
    "@types/nodemailer": "^6.4.17",
    "@types/redis": "^4.0.11",
    "@types/speakeasy": "^2.0.10",
    "@types/supertest": "^6.0.2",
    "@types/uuid": "^10.0.0",
    "bcrypt": "^5.1.1",
    "jest": "^29.7.0",
    "pg": "^8.13.1",
    "reflect-metadata": "^0.2.2",
    "supertest": "^7.0.0",
    "ts-jest": "^29.2.5",
    "ts-node": "^10.9.2",
    "ts-node-dev": "^2.0.0",
    "typeorm": "^0.3.20",
    "typescript": "^5.7.3"
  }
}<|MERGE_RESOLUTION|>--- conflicted
+++ resolved
@@ -26,12 +26,9 @@
     "node-cron": "^3.0.3",
     "nodemailer": "^6.10.0",
     "pg": "^8.13.1",
-<<<<<<< HEAD
     "redis": "^4.7.0",
-=======
     "rate-limit-redis": "^4.2.0",
     "redis": "^4.6.13",
->>>>>>> b4702f9d
     "reflect-metadata": "^0.2.2",
     "speakeasy": "^2.0.0",
     "typeorm": "^0.3.20",
