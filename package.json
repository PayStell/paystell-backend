{
  "name": "paystell-backend",
  "version": "1.0.0",
  "main": "index.js",
  "scripts": {
    "dev": "ts-node-dev --respawn src/index.ts",
    "build": "tsc",
    "start": "node dist/index.js",
    "test": "jest",
    "lint": "eslint 'src/**/*.ts'",
    "format:check": "prettier --check 'src/**/*.ts'",
    "format:fix": "prettier --write 'src/**/*.ts'",
    "test:coverage": "jest --coverage",
    "migration:run": "npx typeorm-ts-node-commonjs migration:run -d src/config/db.ts"
  },
  "keywords": [],
  "author": "",
  "license": "ISC",
  "description": "",
  "dependencies": {
<<<<<<< HEAD
    "@aws-sdk/client-s3": "^3.777.0",
    "@types/multer": "^1.4.12",
=======
    "auth0-js": "^9.28.0",
>>>>>>> 5166d358
    "axios": "^1.8.1",
    "bcryptjs": "^2.4.3",
    "bull": "^4.16.5",
    "class-validator": "^0.14.1",
    "cookie-parser": "^1.4.7",
    "cors": "^2.8.5",
    "dotenv": "^16.4.7",
    "express": "^4.21.2",
    "express-async-handler": "^1.2.0",
    "express-openid-connect": "^2.18.0",
    "express-rate-limit": "^7.5.0",
    "ioredis": "^5.6.0",
    "jsonwebtoken": "^9.0.2",
    "morgan": "^1.10.0",
    "multer": "^1.4.5-lts.2",
    "nanoid": "^5.1.2",
    "node-cron": "^3.0.3",
    "nodemailer": "^6.10.0",
    "pg": "^8.13.1",
    "rate-limit-redis": "^4.2.0",
    "redis": "^4.7.0",
    "reflect-metadata": "^0.2.2",
    "speakeasy": "^2.0.0",
    "typeorm": "^0.3.20",
    "uuid": "^9.0.1",
    "winston": "^3.11.0",
    "zod": "^3.24.1"
  },
  "devDependencies": {
    "@eslint/js": "^9.21.0",
    "@sentry/node": "^7.101.1",
    "@types/bcrypt": "^5.0.2",
    "@types/bcryptjs": "^2.4.6",
    "@types/cookie-parser": "^1.4.8",
    "@types/cors": "^2.8.17",
    "@types/express": "^5.0.0",
    "@types/jest": "^29.5.14",
    "@types/jsonwebtoken": "^9.0.8",
    "@types/morgan": "^1.9.9",
    "@types/nanoid": "^2.1.0",
    "@types/node": "^22.10.7",
    "@types/node-cron": "^3.0.11",
    "@types/nodemailer": "^6.4.17",
    "@types/redis": "^4.0.11",
    "@types/speakeasy": "^2.0.10",
    "@types/supertest": "^6.0.2",
    "@types/uuid": "^10.0.0",
    "@types/winston": "^2.4.4",
    "@typescript-eslint/eslint-plugin": "^8.26.1",
    "@typescript-eslint/parser": "^8.26.1",
    "bcrypt": "^5.1.1",
    "dd-trace": "^4.26.0",
    "eslint": "^9.21.0",
    "globals": "^16.0.0",
    "jest": "^29.7.0",
    "prettier": "^3.5.2",
    "supertest": "^7.0.0",
    "ts-jest": "^29.2.5",
    "ts-node": "^10.9.2",
    "ts-node-dev": "^2.0.0",
    "typeorm": "^0.3.20",
    "typescript": "^5.8.2"
  }
}<|MERGE_RESOLUTION|>--- conflicted
+++ resolved
@@ -18,12 +18,9 @@
   "license": "ISC",
   "description": "",
   "dependencies": {
-<<<<<<< HEAD
+    "auth0-js": "^9.28.0",
     "@aws-sdk/client-s3": "^3.777.0",
     "@types/multer": "^1.4.12",
-=======
-    "auth0-js": "^9.28.0",
->>>>>>> 5166d358
     "axios": "^1.8.1",
     "bcryptjs": "^2.4.3",
     "bull": "^4.16.5",
