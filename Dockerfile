FROM node:18-alpine

WORKDIR /app

# Install netcat for database health check and build tools for native modules
RUN apk add --no-cache netcat-openbsd python3 make g++

COPY package*.json ./

<<<<<<< HEAD
# Install ALL dependencies (including devDependencies) to have TypeScript available
RUN npm install
=======
# Install dependencies and rebuild native modules
RUN npm ci --only=production && npm rebuild
>>>>>>> 93fa256f

COPY . .

# Build the TypeScript code
RUN npm run build

<<<<<<< HEAD
# Remove devDependencies after build to reduce image size
RUN npm prune --production

=======
>>>>>>> 93fa256f
EXPOSE 4000

CMD ["node", "dist/index.js"]<|MERGE_RESOLUTION|>--- conflicted
+++ resolved
@@ -7,25 +7,17 @@
 
 COPY package*.json ./
 
-<<<<<<< HEAD
-# Install ALL dependencies (including devDependencies) to have TypeScript available
-RUN npm install
-=======
 # Install dependencies and rebuild native modules
 RUN npm ci --only=production && npm rebuild
->>>>>>> 93fa256f
 
 COPY . .
 
 # Build the TypeScript code
 RUN npm run build
 
-<<<<<<< HEAD
 # Remove devDependencies after build to reduce image size
 RUN npm prune --production
 
-=======
->>>>>>> 93fa256f
 EXPOSE 4000
 
 CMD ["node", "dist/index.js"]