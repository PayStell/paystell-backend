.env
node_modules/
<<<<<<< HEAD

dist/
=======
package-lock.json
dist/
logs/

coverage/
>>>>>>> 20450e29
<|MERGE_RESOLUTION|>--- conflicted
+++ resolved
@@ -1,12 +1,7 @@
 .env
 node_modules/
-<<<<<<< HEAD
 
-dist/
-=======
-package-lock.json
 dist/
 logs/
 
-coverage/
->>>>>>> 20450e29
+coverage/